// Copyright (c) 2014-2014 Josh Blum
// SPDX-License-Identifier: BSL-1.0

#include "GraphObjects/GraphBlockImpl.hpp"
#include "GraphEditor/GraphDraw.hpp"
#include "GraphEditor/GraphEditor.hpp"
#include "TopologyEngine/TopologyEngine.hpp"
#include <QWidget>
#include <Pothos/Proxy.hpp>

/***********************************************************************
 * initialize the block's properties
 **********************************************************************/
void GraphBlock::initPropertiesFromDesc(void)
{
    const auto &blockDesc = _impl->blockDesc;
    assert(blockDesc);

    //extract the name or title from the description
    const auto name = blockDesc->getValue<std::string>("name");
    this->setTitle(QString::fromStdString(name));

    //extract the params or properties from the description
    if (blockDesc->isArray("params")) for (const auto &paramObj : *blockDesc->getArray("params"))
    {
        const auto param = paramObj.extract<Poco::JSON::Object::Ptr>();
        const auto key = QString::fromStdString(param->getValue<std::string>("key"));
        const auto name = QString::fromStdString(param->getValue<std::string>("name"));
        this->addProperty(key);
        this->setPropertyName(key, name);

        if (param->has("default"))
        {
            this->setPropertyValue(key, QString::fromStdString(
                param->getValue<std::string>("default")));
        }
        else if (param->isArray("options") and param->getArray("options")->size() > 0)
        {
            this->setPropertyValue(key, QString::fromStdString(
                param->getArray("options")->getObject(0)->getValue<std::string>("value")));
        }

        if (param->has("preview"))
        {
            const auto prev = param->getValue<std::string>("preview");
            this->setPropertyPreview(key, prev == "enabled");
        }
    }
}

/***********************************************************************
 * initialize the block's input ports
 **********************************************************************/
void GraphBlock::initInputsFromDesc(void)
{
    const auto &inputDesc = _impl->inputDesc;
    if (not inputDesc) return;

    //reload the port descriptions, clear the old first
    _inputPorts.clear();
    _slotPorts.clear();

    //reload inputs (and slots)
    for (const auto &inputPortDesc : *inputDesc)
    {
        const auto &info = inputPortDesc.extract<Poco::JSON::Object::Ptr>();
        auto portKey = QString::fromStdString(info->getValue<std::string>("name"));
        if (info->has("isSigSlot") and info->getValue<bool>("isSigSlot")) this->addSlotPort(portKey);
        else this->addInputPort(portKey);
        if (info->has("dtype")) this->setInputPortTypeStr(portKey, info->getValue<std::string>("dtype"));
    }
}

/***********************************************************************
 * initialize the block's output ports
 **********************************************************************/
void GraphBlock::initOutputsFromDesc(void)
{
    const auto &outputDesc = _impl->outputDesc;
    if (not outputDesc) return;

    //reload the port descriptions, clear the old first
    _outputPorts.clear();
    _signalPorts.clear();

    //reload outputs (and signals)
    for (const auto &outputPortDesc : *outputDesc)
    {
        const auto &info = outputPortDesc.extract<Poco::JSON::Object::Ptr>();
        auto portKey = QString::fromStdString(info->getValue<std::string>("name"));
        if (info->has("isSigSlot") and info->getValue<bool>("isSigSlot")) this->addSignalPort(portKey);
        else this->addOutputPort(portKey);
        if (info->has("dtype")) this->setOutputPortTypeStr(portKey, info->getValue<std::string>("dtype"));
    }
}

/***********************************************************************
 * instantiate the block, check for errors, query the ports
 **********************************************************************/
void GraphBlock::update(void)
{
<<<<<<< HEAD
    auto draw = dynamic_cast<GraphDraw *>(this->parent());
    assert(draw != nullptr);
    auto engine = draw->getGraphEditor()->getTopologyEngine();
    auto blockProxy = engine->evalGraphBlock(this);
    if (this->isDisplayWidget() and blockProxy)
    {
        _impl->displayWidget = blockProxy.callProxy("getProxyBlock").call<QWidget *>("widget");
    }
=======
    auto engine = this->draw()->getGraphEditor()->getTopologyEngine();
    engine->evalGraphBlock(this);
>>>>>>> 6409e826
    QGraphicsItem::update();
}<|MERGE_RESOLUTION|>--- conflicted
+++ resolved
@@ -99,18 +99,11 @@
  **********************************************************************/
 void GraphBlock::update(void)
 {
-<<<<<<< HEAD
-    auto draw = dynamic_cast<GraphDraw *>(this->parent());
-    assert(draw != nullptr);
-    auto engine = draw->getGraphEditor()->getTopologyEngine();
+    auto engine = this->draw()->getGraphEditor()->getTopologyEngine();
     auto blockProxy = engine->evalGraphBlock(this);
     if (this->isDisplayWidget() and blockProxy)
     {
         _impl->displayWidget = blockProxy.callProxy("getProxyBlock").call<QWidget *>("widget");
     }
-=======
-    auto engine = this->draw()->getGraphEditor()->getTopologyEngine();
-    engine->evalGraphBlock(this);
->>>>>>> 6409e826
-    QGraphicsItem::update();
+    QGraphicsObject::update();
 }