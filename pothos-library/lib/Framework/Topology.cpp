--- conflicted
+++ resolved
@@ -26,44 +26,9 @@
 /***********************************************************************
  * Extract Actor for arbitrary object
  **********************************************************************/
-<<<<<<< HEAD
 static Pothos::Proxy getWorkerActorInterface(const Pothos::Proxy &block)
-=======
-static Pothos::Proxy getWorkerActorInterface(const Pothos::Object &o)
-{
-    assert(o);
-    if (o.type() == typeid(Pothos::Block *))
-    {
-        auto cls = Pothos::ProxyEnvironment::make("managed")->findProxy("Pothos/WorkerActorInterface");
-        return cls.callProxy("new", o.extract<Pothos::Block *>()->_actor);
-    }
-    if (o.type() == typeid(std::shared_ptr<Pothos::Block>))
-    {
-        auto cls = Pothos::ProxyEnvironment::make("managed")->findProxy("Pothos/WorkerActorInterface");
-        return cls.callProxy("new", o.extract<std::shared_ptr<Pothos::Block>>()->_actor);
-    }
-    if (o.type() == typeid(Pothos::Proxy))
-    {
-        auto block = o.extract<Pothos::Proxy>();
-        auto actor = block.callProxy("actor");
-        assert(actor.getEnvironment()->getName() == "managed");
-        auto cls = actor.getEnvironment()->findProxy("Pothos/WorkerActorInterface");
-        return cls.callProxy("new", actor);
-    }
-    throw Pothos::InvalidArgumentException("Pothos::Topology::getWorkerActorInterface", "unknown type: " + o.toString());
-}
-
-/***********************************************************************
- * Extract Topology for arbitrary object
- **********************************************************************/
-static Pothos::Topology *getTopology(const Pothos::Object &o)
->>>>>>> f6941e79
 {
     auto actor = block.callProxy("actor");
-    //TODO FIXME unwrap a proxy in a proxy
-    //This happens when PythonBlock actor call returns a proxy to the actor
-    //There must be a better way to deal with metaproxy stuff.
-    if (actor.getClassName() == "PothosProxy") actor = actor.convert<Pothos::Proxy>();
     assert(actor.getEnvironment()->getName() == "managed");
     auto cls = actor.getEnvironment()->findProxy("Pothos/WorkerActorInterface");
     return cls.callProxy("new", actor);
